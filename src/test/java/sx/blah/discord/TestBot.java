package sx.blah.discord;

import org.junit.Test;
import sx.blah.discord.api.*;
import sx.blah.discord.handle.impl.events.*;
import sx.blah.discord.handle.impl.obj.Invite;
import sx.blah.discord.handle.obj.*;
import sx.blah.discord.modules.Configuration;
import sx.blah.discord.util.*;
import sx.blah.discord.util.Image;

import java.awt.*;
import java.io.File;
import java.util.*;
import java.util.concurrent.atomic.AtomicBoolean;

/**
 * General testing bot. Also a demonstration of how to use the bot.
 */
public class TestBot {

	private static final String CI_URL = "https://drone.io/github.com/austinv11/Discord4J/";
	private static final long MAX_TEST_TIME = 120000L;

	@Test(timeout = 300000L)
	public void testBot() {
		main(System.getenv("USER"), "CITest");
	}

	/**
	 * Starts the bot. This can be done any place you want.
	 * The main method is for demonstration.
	 *
	 * @param args Command line arguments passed to the program.
	 */
	public static void main(String... args) {
		try {
			Configuration.LOAD_EXTERNAL_MODULES = false; //temp

			boolean isTesting = args[args.length-1].equals("CITest");

			IDiscordClient client;

			if ((isTesting && args.length > 2) || (!isTesting && args.length > 1))
				client = new ClientBuilder().withLogin(args[0] /* username */, args[1] /* password */).build();
			else
				client = new ClientBuilder().withToken(args[0]).build();

			client.getDispatcher().registerListener((IListener<DiscordDisconnectedEvent>) (event) -> {
				Discord4J.LOGGER.warn("Client disconnected for reason: {}", event.getReason());
			});

			if (isTesting) { //CI Testing
				Discord4J.LOGGER.debug("CI Test Initiated");
				Discord4J.LOGGER.debug("Discord API has a response time of {}ms", DiscordStatus.getAPIResponseTimeForDay());

				for (DiscordStatus.Maintenance maintenance : DiscordStatus.getUpcomingMaintenances()) {
					Discord4J.LOGGER.warn("Discord has upcoming maintenance: {} on {}", maintenance.getName(), maintenance.getStart().toString());
				}

				client.login();

				final AtomicBoolean didTest = new AtomicBoolean(false);
				client.getDispatcher().registerListener(new IListener<ReadyEvent>() {
					@Override
					public void handle(ReadyEvent readyEvent) {
						try {
							//Initialize required data
							final IChannel testChannel = client.getChannelByID(System.getenv("CHANNEL"));
							final IChannel spoofChannel = client.getChannelByID(System.getenv("SPOOF_CHANNEL"));
							String buildNumber = System.getenv("BUILD_ID");

							IVoiceChannel channel = client.getVoiceChannels().stream().filter(voiceChannel-> voiceChannel.getName().equalsIgnoreCase("Annoying Shit")).findFirst().orElse(null);
							if (channel != null) {
								channel.join();
								channel.getAudioChannel().queueFile(new File("./test.mp3")); //Mono test
								channel.getAudioChannel().queueFile(new File("./test2.mp3")); //Stereo test
							}

							//Start testing
							new MessageBuilder(client).withChannel(testChannel).withContent("Initiating Discord4J Unit Tests for Build #"+
									buildNumber, MessageBuilder.Styles.BOLD).build();

							//Clearing spoofbot's mess from before
							synchronized (client) {
								for (IMessage message : spoofChannel.getMessages()) {
									message.delete();
								}
							}

							//Time to unleash the ai
							SpoofBot spoofBot = new SpoofBot(client, System.getenv("SPOOF"), System.getenv("SPOOF_CHANNEL"));

							final long now = System.currentTimeMillis();
							new Thread(() -> {
								while (!didTest.get()) {
									if (now+MAX_TEST_TIME <= System.currentTimeMillis()) {
										//Test timer up!
										synchronized (client) {
											try {
												new MessageBuilder(client).withChannel(testChannel).withContent("Success! The build is complete. See the log here: "+CI_URL+buildNumber,
														MessageBuilder.Styles.BOLD).build();
											} catch (HTTP429Exception | MissingPermissionsException | DiscordException e) {
												e.printStackTrace();
											}
										}
										didTest.set(true);
									}
								}
							}).start();
						} catch (Exception e) {
							e.printStackTrace();
						}
					}
				});

				while (!didTest.get()) {}

			} else { //Dev testing
				client.login();

				client.getDispatcher().registerListener(new IListener<MessageReceivedEvent>() {
					@Override
					public void handle(MessageReceivedEvent messageReceivedEvent) {
						try {
							IMessage m = messageReceivedEvent.getMessage();
							if (m.getContent().startsWith(".meme")
									|| m.getContent().startsWith(".nicememe")) {
								try {
									new MessageBuilder(client).appendContent("MEMES REQUESTED:", MessageBuilder.Styles.UNDERLINE_BOLD_ITALICS)
											.appendContent(" http://niceme.me/").withChannel(messageReceivedEvent.getMessage().getChannel())
											.build();
								} catch (HTTP429Exception | DiscordException | MissingPermissionsException e) {
									e.printStackTrace();
								}
							} else if (m.getContent().startsWith(".clear")) {
								IChannel c = client.getChannelByID(m.getChannel().getID());
								if (null != c) {
									c.getMessages().stream().filter(message -> message.getAuthor().getID()
											.equalsIgnoreCase(client.getOurUser().getID())).forEach(message -> {
										try {
											Discord4J.LOGGER.debug("Attempting deletion of message {} by \"{}\" ({})", message.getID(), message.getAuthor().getName(), message.getContent());
											message.delete();
										} catch (MissingPermissionsException | HTTP429Exception | DiscordException e) {
											e.printStackTrace();
										}
									});
								}
							} else if (m.getContent().startsWith(".name ")) {
								String s = m.getContent().split(" ", 2)[1];
								try {
									client.changeUsername(s);
									m.reply("is this better?");
								} catch (HTTP429Exception | MissingPermissionsException | DiscordException e) {
									e.printStackTrace();
								}
							} else if (m.getContent().startsWith(".pm")) {
								try {
									IPrivateChannel channel = client.getOrCreatePMChannel(m.getAuthor());
									new MessageBuilder(client).withChannel(channel).withContent("SUP DUDE").build();
								} catch (Exception e) {
									e.printStackTrace();
								}
							} else if (m.getContent().startsWith(".presence")) {
								client.updatePresence(!client.getOurUser().getPresence().equals(Presences.IDLE),
										client.getOurUser().getGame());
							} else if (m.getContent().startsWith(".game")) {
								String game = m.getContent().length() > 6 ? m.getContent().substring(6) : null;
								client.updatePresence(client.getOurUser().getPresence().equals(Presences.IDLE),
										Optional.ofNullable(game));
							} else if (m.getContent().startsWith(".type")) {
								m.getChannel().toggleTypingStatus();
							} else if (m.getContent().startsWith(".invite")) {
								try {
									m.reply("http://discord.gg/"+m.getChannel().createInvite(1800, 0, false, false).getInviteCode());
								} catch (MissingPermissionsException | HTTP429Exception | DiscordException e) {
									e.printStackTrace();
								}
							} else if (m.getContent().startsWith(".avatar")) {
								try {
									if (m.getContent().split(" ").length > 1) {
										String url = m.getContent().split(" ")[1];
										client.changeAvatar(Image.forUrl(url.substring(url.lastIndexOf('.')), url));
									} else {
										client.changeAvatar(Image.defaultAvatar());
									}
								} catch (Exception e) {
									e.printStackTrace();
								}
							} else if (m.getContent().startsWith(".permissions")) {
								if (m.getMentions().size() < 1)
									return;
								StringJoiner roleJoiner = new StringJoiner(", ");
								StringJoiner permissionsJoiner = new StringJoiner(", ");
								for (IRole role : m.getMentions().get(0).getRolesForGuild(m.getChannel().getGuild())) {
									Discord4J.LOGGER.info("{}", role.getID());
									for (Permissions permissions : role.getPermissions()) {
										permissionsJoiner.add(permissions.toString());
									}
									roleJoiner.add(role.getName()+" ("+permissionsJoiner.toString()+")");
									permissionsJoiner = new StringJoiner(", ");
								}
								try {
									Discord4J.LOGGER.info("{}", m.getAuthor().getID());
									m.reply("This user has the following roles and permissions: "+roleJoiner.toString());
								} catch (MissingPermissionsException | HTTP429Exception | DiscordException e) {
									e.printStackTrace();
								}
							} else if (m.getContent().startsWith(".play")) {
								IVoiceChannel channel = client.getVoiceChannels().stream().filter(voiceChannel -> voiceChannel.getName().equalsIgnoreCase("General") && !voiceChannel.isConnected()).findFirst().orElse(null);
								if (channel != null) {
									channel.join();
									channel.getAudioChannel().queueFile(new File("./test.mp3")); //Mono test
									channel.getAudioChannel().queueFile(new File("./test2.mp3")); //Stereo test
								}
							} else if (m.getContent().startsWith(".pause")) {
								m.getGuild().getAudioChannel().pause();
							} else if (m.getContent().startsWith(".resume")) {
								m.getGuild().getAudioChannel().resume();
							} else if (m.getContent().startsWith(".queue")) {
								m.getGuild().getAudioChannel().queueFile(new File("./test2.mp3"));
							} else if (m.getContent().startsWith(".volume")) {
								m.getGuild().getAudioChannel().setVolume(Float.parseFloat(m.getContent().split(" ")[1]));
							} else if (m.getContent().startsWith(".stop")) {
								client.getConnectedVoiceChannels().stream().filter((IVoiceChannel channel)->channel.getGuild().equals(m.getGuild())).findFirst().ifPresent(IVoiceChannel::leave);
							} else if (m.getContent().startsWith(".skip")) {
								m.getGuild().getAudioChannel().skip();
							} else if (m.getContent().startsWith(".spam")) {
								m.getChannel().getMessages().setCacheCapacity(100);
								new Timer().scheduleAtFixedRate(new TimerTask() {
									@Override
									public void run() {
										RequestBuffer.request(() -> {
											try {
												return m.getChannel().sendMessage("spam");
											} catch (MissingPermissionsException | DiscordException e) {
												e.printStackTrace();
											}
											return null;
										});
									}
								}, 0, 5000);
							} else if (m.getContent().startsWith(".move ")) {
								String target = m.getContent().split(" ")[1];
								try {
									client.getOurUser().moveToVoiceChannel(m.getGuild().getVoiceChannels().stream()
											.filter((IVoiceChannel channel) -> channel.getName().equals(target)).findFirst().orElseGet(null));
								} catch (DiscordException | HTTP429Exception | MissingPermissionsException e) {
									e.printStackTrace();
								}
							} else if (m.getContent().startsWith(".test")) {
								test(m);
							}
						} catch (Exception e) {
							e.printStackTrace();
						}
					}

					//Used for convenience in testing
					private void test(IMessage message) throws Exception {
<<<<<<< HEAD
						for (int i = 0; i < 10; i++) {
							final int j = i;
							RequestBuffer.request(() -> {
								try {
									message.getChannel().sendMessage(""+j);
								} catch (MissingPermissionsException | DiscordException e) {
									e.printStackTrace();
								}
							});
						}
=======
						IRole role = message.getGuild().createRole();
						role.changeColor(Color.red);
						role.changeName("Test");
						role.changeHoist(true);
>>>>>>> 3d04e8ee
					}
				});

				client.getDispatcher().registerListener(new IListener<InviteReceivedEvent>() {
					@Override
					public void handle(InviteReceivedEvent event) {
						IInvite invite = event.getInvite();
						try {
							Invite.InviteResponse response = invite.details();
							event.getMessage().reply(String.format("you've invited me to join #%s in the %s guild!", response.getChannelName(), response.getGuildName()));
							invite.accept();
							client.getChannelByID(invite.details().getChannelID()).sendMessage(String.format("Hello, #%s and the \"%s\" guild! I was invited by %s!",
									response.getChannelName(), response.getGuildName(), event.getMessage().getAuthor()));
						} catch (Exception e) {
							e.printStackTrace();
						}

					}
				});

				client.getDispatcher().registerListener(new IListener<MessageDeleteEvent>() {
					@Override
					public void handle(MessageDeleteEvent event) {
						try {
							event.getMessage().reply("you said, \""+event.getMessage().getContent()+"\"");
						} catch (Exception e) {
							e.printStackTrace();
						}
					}
				});
			}
		} catch (Exception e) {
			e.printStackTrace();
		}
	}
}<|MERGE_RESOLUTION|>--- conflicted
+++ resolved
@@ -258,7 +258,6 @@
 
 					//Used for convenience in testing
 					private void test(IMessage message) throws Exception {
-<<<<<<< HEAD
 						for (int i = 0; i < 10; i++) {
 							final int j = i;
 							RequestBuffer.request(() -> {
@@ -269,12 +268,6 @@
 								}
 							});
 						}
-=======
-						IRole role = message.getGuild().createRole();
-						role.changeColor(Color.red);
-						role.changeName("Test");
-						role.changeHoist(true);
->>>>>>> 3d04e8ee
 					}
 				});
 
