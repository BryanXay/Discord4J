--- conflicted
+++ resolved
@@ -578,14 +578,7 @@
 
 		Message toUpdate = (Message) channel.getMessageByID(id);
 		if (toUpdate != null) {
-<<<<<<< HEAD
-			IMessage oldMessage = new Message(client, toUpdate.getID(), toUpdate.getContent(), toUpdate.getAuthor(),
-					toUpdate.getChannel(), toUpdate.getTimestamp(), toUpdate.getEditedTimestamp().orElse(null),
-					toUpdate.mentionsEveryone(), toUpdate.getRawMentions(), toUpdate.getRawRoleMentions(),
-					toUpdate.getAttachments());
-=======
 			IMessage oldMessage = toUpdate.copy();
->>>>>>> 3d04e8ee
 
 			toUpdate = (Message) DiscordUtils.getMessageFromJSON(client, channel, event);
 
@@ -785,15 +778,7 @@
 		if (guild != null) {
 			IRole toUpdate = guild.getRoleByID(event.role.id);
 			if (toUpdate != null) {
-<<<<<<< HEAD
-				IRole oldRole = new Role(toUpdate.getPosition(),
-						Permissions.generatePermissionsNumber(toUpdate.getPermissions()), toUpdate.getName(),
-						toUpdate.isManaged(), toUpdate.getID(), toUpdate.isHoisted(), toUpdate.getColor().getRGB(),
-						toUpdate.isMentionable(), guild);
-				toUpdate = DiscordUtils.getRoleFromJSON(guild, event.role);
-=======
 				IRole oldRole = toUpdate.copy();
->>>>>>> 3d04e8ee
 				client.dispatcher.dispatch(new RoleUpdateEvent(oldRole, toUpdate, guild));
 			}
 		}
